--- conflicted
+++ resolved
@@ -33,13 +33,8 @@
 
     def __init__(self, path='.', device=None):
         super().__init__()
-<<<<<<< HEAD
-        
-        # initialize settings and model files
-=======
 
         # Check if path provided is a directory or a file
->>>>>>> 94243071
         model_file = None
         settings_file = None
 
@@ -52,37 +47,15 @@
         elif os.path.isfile(path):
             if path[-7:] == 'nn.json':
                 model_file = path
-            elif path[-13:] == 'settings.json' or path.find("ghnn_settings.json")!= -1:
-<<<<<<< HEAD
-                print('-------------------------------------------')
-                print("Settings file found!")
-                print('-------------------------------------------')
+            elif path[-13:] == 'settings.json':
                 settings_file = path
 
-        # load settings
+        # Load settings
         self.settings = self.default_settings()
         if settings_file is not None:
-            print('-------------------------------------------')
-            print('Loading settings file from', settings_file)
-=======
-                settings_file = path
-
-        # Load settings from json file and update default settings
-        self.settings = self.default_settings()
-        if settings_file is not None:
-            print('-------------------------------------------')
-            print('Loading settings file from ', settings_file)
->>>>>>> 94243071
-            print('-------------------------------------------')
             with open(settings_file) as file_:
                 settings = json.load(file_)
                 self.settings.update(settings)
-        
-<<<<<<< HEAD
-        # load model from model file
-=======
-        # Load model from json file or create a new model
->>>>>>> 94243071
         if model_file is not None:
             self.load_from_json(model_file, device=device)
         else:
